--- conflicted
+++ resolved
@@ -225,14 +225,6 @@
         logger.info(f"Starting step-by-step processing of {len(receipts)} receipts")
         self.results.clear()
         
-<<<<<<< HEAD
-        # ALWAYS validate contracts to filter out invalid ones (even in dry run mode)
-        # This ensures invalid contracts are not shown in step-by-step confirmation
-=======
-        # ALWAYS validate contracts to:
-        # 1. Filter out invalid contracts (even in dry run)
-        # 2. Populate cache with tenant data (needed for display)
->>>>>>> 433e87e1
         validation_report = self.validate_contracts(receipts)
         
         if not validation_report['success']:
@@ -249,21 +241,11 @@
                 self.results.append(error_result)
             return self.results.copy()
         
-<<<<<<< HEAD
-        # Filter out invalid contracts BEFORE step-by-step processing
-        # This applies to both normal and dry run modes
-=======
-        # Filter out invalid contracts BEFORE processing (applies to both dry run and production)
->>>>>>> 433e87e1
         if validation_report['invalid_contracts']:
             logger.warning(f"Found {len(validation_report['invalid_contracts'])} invalid contracts")
             
             invalid_contracts_set = set(validation_report['invalid_contracts'])
-<<<<<<< HEAD
-            
-            # Create "Skipped" results for invalid contracts (logged but not presented)
-=======
->>>>>>> 433e87e1
+            
             for receipt in receipts:
                 if receipt.contract_id in invalid_contracts_set:
                     error_result = ProcessingResult(
@@ -274,21 +256,12 @@
                         status="Skipped"
                     )
                     self.results.append(error_result)
-<<<<<<< HEAD
-                    logger.warning(f"Skipping invalid contract: {receipt.contract_id}")
-            
-            # Filter receipts to only include valid contracts
+            
+                    logger.warning(f"Skipping receipt for invalid contract: {receipt.contract_id}")
+            
             valid_receipts = [r for r in receipts if r.contract_id not in invalid_contracts_set]
             mode = "dry run" if self.dry_run else "production"
-            logger.info(f"Step-by-step ({mode}): Processing {len(valid_receipts)} valid contracts, skipping {len(receipts) - len(valid_receipts)} invalid")
-=======
-                    logger.warning(f"Skipping receipt for invalid contract: {receipt.contract_id}")
-            
-            # Filter out invalid contracts from processing (only process valid ones)
-            valid_receipts = [r for r in receipts if r.contract_id not in invalid_contracts_set]
-            mode = "dry run" if self.dry_run else "production"
-            logger.info(f"Step-by-step ({mode}): Processing {len(valid_receipts)} receipts with valid contracts (skipping {len(receipts) - len(valid_receipts)})")
->>>>>>> 433e87e1
+            logger.info(f"Step-by-step ({mode}): Processing {len(valid_receipts)} receipts with valid contracts (skipping {len(receipts) - len(valid_receipts)} invalid contracts)")
             receipts = valid_receipts
         
         for receipt in receipts:
